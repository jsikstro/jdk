--- conflicted
+++ resolved
@@ -115,12 +115,8 @@
   // is redone until it succeeds. This can e.g. prevent allocations from the slow path
   // to be in old.
   virtual void on_slowpath_allocation_exit(JavaThread* thread, oop new_obj) {}
-<<<<<<< HEAD
-  virtual void flush_deferred_barriers(JavaThread* thread) {}
-=======
   virtual void on_thread_attach(JavaThread* thread) {}
   virtual void on_thread_detach(JavaThread* thread) {}
->>>>>>> 2471caab
   virtual void make_parsable(JavaThread* thread) {}
 
 protected:
